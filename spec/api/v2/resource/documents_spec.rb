# frozen_string_literal: true

require 'spec_helper'

describe 'Documents API test' do
  include_context 'bearer authentication'
  let!(:create_member_permission) do
    create :permission,
           role: 'member'
  end
  let!(:image) { fixture_file_upload('/files/documents_test.jpg', 'image/jpg') }

  describe 'POST /api/v2/resource/documents/' do
    let(:params) do
      {
        doc_type: 'Passport',
        doc_expire: '3020-01-22',
        doc_number: 'AA1234BB',
        doc_category: 'front_side',
        upload: [
          image
        ]
      }
    end

    let!(:optional_params) do
      {
        metadata: { country: Faker::Address.country }.to_json
      }
    end

    let(:last_document) { Document.last }

    it 'saves 10 documents successfully' do
      10.times do
        post '/api/v2/resource/documents', headers: auth_header,
                                           params: {
                                             doc_type: 'Passport',
                                             doc_expire: '3020-01-22',
                                             doc_number: 'AA1234BB',
                                             upload: [fixture_file_upload('/files/documents_test.jpg', 'image/jpg')]
                                           }
      end

      expect(response.status).to eq(201)
    end

    it 'renders an error when max documents already reached' do
      11.times do
        post '/api/v2/resource/documents', headers: auth_header,
                                           params: {
                                             doc_type: 'Passport',
                                             doc_expire: '3020-01-22',
                                             doc_number: 'AA1234BB',
                                             upload: [fixture_file_upload('/files/documents_test.jpg', 'image/jpg')]
                                           }
      end

      expect(response.status).to eq(400)
      expect_body.to eq(errors: ['resource.documents.limit_will_be_reached'])
    end

    it 'uploads 2 files at once' do
      post '/api/v2/resource/documents', headers: auth_header,
                                         params: {
                                           doc_type: 'Passport',
                                           doc_expire: '3020-01-22',
                                           doc_number: 'AA1234BB',
                                           upload: [
                                             fixture_file_upload('/files/documents_test.jpg', 'image/jpg'),
                                             fixture_file_upload('/files/documents_test.jpg', 'image/jpg')
                                           ]
                                         }
      expect(response.status).to eq(201)
      expect(test_user.documents.length).to eq(2)
    end

    it 'uploads 3 files at once' do
      post '/api/v2/resource/documents', headers: auth_header,
                                         params: {
                                           doc_type: 'Passport',
                                           doc_expire: '3020-01-22',
                                           doc_number: 'AA1234BB',
                                           upload: [
                                             fixture_file_upload('/files/documents_test.jpg', 'image/jpg'),
                                             fixture_file_upload('/files/documents_test.jpg', 'image/jpg'),
                                             fixture_file_upload('/files/documents_test.jpg', 'image/jpg')
                                           ]
                                         }
      expect(response.status).to eq(201)
      expect(test_user.documents.length).to eq(3)
    end

    it 'doesn\'t upload more than 10 files at once' do
      post '/api/v2/resource/documents', headers: auth_header,
                                         params: {
                                           doc_type: 'Passport',
                                           doc_expire: '3020-01-22',
                                           doc_number: 'AA1234BB',
                                           upload: [
                                             fixture_file_upload('/files/documents_test.jpg', 'image/jpg'),
                                             fixture_file_upload('/files/documents_test.jpg', 'image/jpg'),
                                             fixture_file_upload('/files/documents_test.jpg', 'image/jpg'),
                                             fixture_file_upload('/files/documents_test.jpg', 'image/jpg'),
                                             fixture_file_upload('/files/documents_test.jpg', 'image/jpg'),
                                             fixture_file_upload('/files/documents_test.jpg', 'image/jpg'),
                                             fixture_file_upload('/files/documents_test.jpg', 'image/jpg'),
                                             fixture_file_upload('/files/documents_test.jpg', 'image/jpg'),
                                             fixture_file_upload('/files/documents_test.jpg', 'image/jpg'),
                                             fixture_file_upload('/files/documents_test.jpg', 'image/jpg'),
                                             fixture_file_upload('/files/documents_test.jpg', 'image/jpg')
                                           ]
                                         }
      expect(response.status).to eq(400)
    end

    it 'Checks if params are ok and returns success' do
      post '/api/v2/resource/documents', headers: auth_header, params: params
      expect(response.status).to eq(201)
    end

    it 'Creates a pending documents label' do
      expect(test_user.labels.find_by(key: :document)).to eq(nil)
      post '/api/v2/resource/documents', headers: auth_header, params: params
      expect(response.status).to eq(201)
<<<<<<< HEAD
      expect(test_user.labels.find_by(key: :document)).not_to eq(nil)
=======
      expect(test_user.labels.find_by(key: :document)).to eq(nil)
      post '/api/v2/resource/documents', headers: auth_header,
                                         params: params.merge({ doc_category: 'selfie',
                                                                upload: [fixture_file_upload('/files/documents_test.jpg', 'image/jpg')],
                                                                identificator: test_user.documents.last.identificator })
>>>>>>> 89a3081b
      expect(test_user.labels.find_by(key: :document).value).to eq('pending')
    end

    it 'Update rejected or verified label to pending documents label on new doc' do
      expect(test_user.labels.find_by(key: :document)).to eq(nil)
      test_user.labels.create(key: :document, value: 'verified')
      test_user.reload

      post '/api/v2/resource/documents', headers: auth_header, params: params
      expect(response.status).to eq(201)
      expect(test_user.labels.find_by(key: :document)).not_to eq(nil)
<<<<<<< HEAD
=======
      expect(test_user.labels.find_by(key: :document).value).to eq('verified')
      post '/api/v2/resource/documents', headers: auth_header,
                                         params: params.merge({ doc_category: 'selfie',
                                                                upload: [fixture_file_upload('/files/documents_test.jpg', 'image/jpg')],
                                                                identificator: test_user.documents.last.identificator })
>>>>>>> 89a3081b
      expect(test_user.labels.find_by(key: :document).value).to eq('pending')
    end

    it 'triggers KYCService' do
      expect(KycService).to receive(:document_step)
      post '/api/v2/resource/documents', headers: auth_header, params: params
      expect(response.status).to eq(201)
    end

    it 'Creates document with optional params and returns success' do
      post '/api/v2/resource/documents', headers: auth_header, params: params.merge(optional_params)
      expect(response.status).to eq(201)
      expect(last_document.metadata).to eq(optional_params[:metadata])
    end

    it 'renders an error if metadata is not json' do
      post '/api/v2/resource/documents', headers: auth_header, params: params.merge({ metadata: '{ bar: baz }' })
      expect_status_to_eq 422
      expect_body.to eq(errors: ['metadata.invalid_format'])
    end

    it 'Checks provided params and returns error, cause some of them are not valid or absent' do
      post '/api/v2/resource/documents', params: params.except(:doc_type), headers: auth_header
      expect_body.to eq(errors: ['resource.document.missing_doc_type', 'resource.document.empty_doc_type'])
      expect(response.status).to eq(422)

      post '/api/v2/resource/documents', params: params.except(:doc_number), headers: auth_header
      expect_body.to eq(errors: ['resource.document.missing_doc_number', 'resource.document.empty_doc_number'])
      expect(response.status).to eq(422)

      post '/api/v2/resource/documents', params: params.except(:upload), headers: auth_header
      expect_body.to eq(errors: ['resource.document.missing_upload'])
      expect(response.status).to eq(422)

      post '/api/v2/resource/documents', params: params.except(:doc_expire).merge(doc_expire: 'blah'), headers: auth_header
      expect_body.to eq(errors: ['resource.documents.expire_not_a_date'])
      expect(response.status).to eq(422)

      params0 = params
      params0[:upload] = [Faker::Avatar.image]
      post '/api/v2/resource/documents', params: params0, headers: auth_header
      expect_body.to eq(errors: ['upload.blank'])
      expect(response.status).to eq(422)
    end

    it 'Does not return error when docs expire is optional' do
      allow(Barong::App.config).to receive(:required_docs_expire).and_return(false)
      post '/api/v2/resource/documents', params: params.except(:doc_expire), headers: auth_header
      expect(response.status).to eq(201)
    end

    it 'Returns error when docs expire is not optional' do
      allow(Barong::App.config).to receive(:required_docs_expire).and_return(true)
      post '/api/v2/resource/documents', params: params.except(:doc_expire), headers: auth_header
      expect(response.status).to eq(422)
      expect_body.to eq({ errors: ['resource.documents.invalid_format'] })
    end

    it 'Returns error when docs expire is not optional and date in past' do
      allow(Barong::App.config).to receive(:required_docs_expire).and_return(true)
      post '/api/v2/resource/documents', params: params.merge({ doc_expire: DateTime.now.to_date - 1 }), headers: auth_header
      expect(response.status).to eq(422)
      expect_body.to eq({ errors: ['resource.documents.already_expired'] })
    end

    it 'Doesnt return error when docs expire is optional and date in past' do
      allow(Barong::App.config).to receive(:required_docs_expire).and_return(false)
      post '/api/v2/resource/documents', params: params.merge({ doc_expire: DateTime.now.to_date - 1 }), headers: auth_header
      expect(response.status).to eq(201)
    end

    it 'Returns user all his documents' do
      post '/api/v2/resource/documents', params: params, headers: auth_header
      expect(response.status).to eq(201)

      get '/api/v2/resource/documents', headers: auth_header
      response_arr = JSON.parse(response.body)
      expect(response_arr.count).to eq(1)
      expect(response_arr.last['upload']).to_not be_nil
      expect(response_arr.last['doc_type']).to eq('Passport')
      expect(response_arr.last['doc_expire']).to eq('3020-01-22')
      expect(response_arr.last['doc_number']).to eq('AA1234BB')
      expect(response.status).to eq(200)
    end

    it 'Returns error without token' do
      post '/api/v2/resource/documents', params: params
      expect(response.status).to eq(401)

      get '/api/v2/resource/documents', params: params
      expect(response.status).to eq(401)
    end
    after(:all) { User.destroy_all }
  end

  context 'event API behavior' do
    let!(:url) { '/api/v2/resource/documents' }
    let(:request_params) do
      {
        doc_type: 'Passport',
        doc_expire: '3020-01-22',
        doc_number: 'AA1234BB',
        upload: [
          image
        ]
      }
    end

    before do
      allow(EventAPI).to receive(:notify)
    end

    it 'receive model.document.created notify' do
      expect(EventAPI).to receive(:notify).ordered.with('model.user.created', hash_including(:record))
      expect(EventAPI).to receive(:notify).ordered.with('model.document.created', hash_including(:record))

      post url, headers: auth_header, params: request_params
    end
  end
end<|MERGE_RESOLUTION|>--- conflicted
+++ resolved
@@ -123,15 +123,11 @@
       expect(test_user.labels.find_by(key: :document)).to eq(nil)
       post '/api/v2/resource/documents', headers: auth_header, params: params
       expect(response.status).to eq(201)
-<<<<<<< HEAD
-      expect(test_user.labels.find_by(key: :document)).not_to eq(nil)
-=======
       expect(test_user.labels.find_by(key: :document)).to eq(nil)
       post '/api/v2/resource/documents', headers: auth_header,
                                          params: params.merge({ doc_category: 'selfie',
                                                                 upload: [fixture_file_upload('/files/documents_test.jpg', 'image/jpg')],
                                                                 identificator: test_user.documents.last.identificator })
->>>>>>> 89a3081b
       expect(test_user.labels.find_by(key: :document).value).to eq('pending')
     end
 
@@ -143,14 +139,11 @@
       post '/api/v2/resource/documents', headers: auth_header, params: params
       expect(response.status).to eq(201)
       expect(test_user.labels.find_by(key: :document)).not_to eq(nil)
-<<<<<<< HEAD
-=======
       expect(test_user.labels.find_by(key: :document).value).to eq('verified')
       post '/api/v2/resource/documents', headers: auth_header,
                                          params: params.merge({ doc_category: 'selfie',
                                                                 upload: [fixture_file_upload('/files/documents_test.jpg', 'image/jpg')],
                                                                 identificator: test_user.documents.last.identificator })
->>>>>>> 89a3081b
       expect(test_user.labels.find_by(key: :document).value).to eq('pending')
     end
 
