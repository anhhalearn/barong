# Barong API keys creation and usage

<<<<<<< HEAD
This document explain how to create an API key on barong using the UI or command line tool.
This API key can be used to access each micro-service in the cluster protected by barong authentication.
Read below an example how to use the API key.
=======
This document explains how to create an API key on barong using the UI or command line tool.
This API key can be used to access microservices in the cluster protected by barong authentication.
You can find below an example how to use the API key.
>>>>>>> e3a051e9

## How to create API key ?

### Using UI (recommended option)

1. Find API keys section (often located on profile page).

![API-keys-section](../images/api-keys-1.jpeg)

2. Create your API key and securely save Access Key and Secret Key

![API-key-creation](../images/api-keys-2.jpeg)

### Using API (use this option in case your frontend doesn't support API keys feature)

1. Install [httpie](https://httpie.org/)

2. Login into your account using httpie

```bash
http --session barong_session https://your.domain/api/v2/barong/identity/sessions \
  email=your@email.com password=changeme otp_code=000000
```
Example of response:
```json
{
    "created_at": "2020-06-01T07:01:20Z",
    "csrf_token": "f5b36515a428328e199a",
    "data": "{\"language\":\"en\"}",
    "data_storages": [],
    "email": "your@example.com",
    "labels": [
        {
            "created_at": "2020-06-01T07:01:45Z",
            "key": "email",
            "scope": "private",
            "updated_at": "2020-06-01T07:01:45Z",
            "value": "verified"
        }
    ],
    "level": 5,
    "otp": true,
    "phones": [
        {
            "country": "FR",
            "number": "33*****0471",
            "validated_at": "2020-06-01T07:03:18.000Z"
        }
    ],
    "profiles": [],
    "referral_uid": null,
    "role": "member",
    "state": "active",
    "uid": "IDAF1AED1A42",
    "updated_at": "2020-10-22T18:01:09Z"
}
```

3. Validate your session

```bash
http --session barong_session https://your.domain.com/api/v2/peatio/account/balances
```

4. Create your API key

```
http --session barong_session https://your.domain.com/api/v2/barong/resource/api_keys \
  algorithm=HS256 totp_code=681757 x-csrf-token:f5b36515a428328e199a
```

Expected response:

```json
{
    "algorithm": "HS256",
    "created_at": "2019-12-23T12:22:15Z",
    "kid": "61d025b8573501c2", // Access Key
    "scope": [],
    "secret": {
        "auth": null,
        "data": {
            "value": "2d0b4979c7fe6986daa8e21d1dc0644f" // Secret Key
        },
        "lease_duration": 2764800,
        "lease_id": "",
        "metadata": null,
        "renewable": false,
        "warnings": null,
        "wrap_info": null
    },
    "state": "active",
    "updated_at": "2019-12-23T12:22:15Z"
}
```

5. Securely save Access Key and Secret Key

## How to use API key ?

To authenticate using API key you need to pass next 3 headers:

| Header           | Description                                                  |
| ---------------- | ------------------------------------------------------------ |
| X-Auth-Apikey    | Access Key for API key (see 'How to create API key section ?') |
| X-Auth-Nonce     | Timestamp in milliseconds (can be passed as a string)        |
| X-Auth-Signature | HMAC-SHA256, calculated using concatenation of X-Auth-Nonce and Access Key |

1. Generate X-Auth-Nonce - unique string (e.g current unix timestamp)

```bash
date +%s%3N
1584524005143
```

Nonce will be validated on server side to be not older than 5 seconds from the generation moment

2. Compute X-Auth-Signature header

<<<<<<< HEAD
X-Auth-Signature is computed using HMAC-SHA256 algorithm. The secret used is the nonce concatenated with the access key.
=======
X-Auth-Signature is HMAC-SHA256, calculated using concatenation of X-Auth-Nonce and Access Key.

```ruby
nonce = (Time.now.to_f * 1000).to_i.to_s # timestamp in milliseconds, ex: 1584524005143
access_key = '61d025b8573501c2' # Access Key from 'How to create API key section ?'
secret_key = '2d0b4979c7fe6986daa8e21d1dc0644f' # Secret Key from 'How to create API key section ?'
OpenSSL::HMAC.hexdigest("SHA256", secret_key, nonce + access_key)
# => "bd42b945e095880e28d046846dbecf655fdf09d95a396a24fe6fe1df42f15d13" 
```
>>>>>>> e3a051e9

Here is an example of bash script generating a signature and doing an API call using curl.
The hmac256 command used is provided by the [GnuPG libcrypt](https://gnupg.org/software/libgcrypt/index.html).

```bash
host="your.domain.com"
access_key='61d025b8573501c2' # Access Key from 'How to create API key section ?'
secret_key='2d0b4979c7fe6986daa8e21d1dc0644f' # Secret Key from 'How to create API key section ?'
nonce=$(date +%s%3N)

signature=$(echo -n "${nonce}${access_key}" | hmac256 "${secret_key}")

curl "https://${host}/api/v2/peatio/account/balances" \
  -H "X-Auth-Apikey: ${access_key}" \
  -H "X-Auth-Nonce: ${nonce}" \
  -H "X-Auth-Signature: ${signature}"
```<|MERGE_RESOLUTION|>--- conflicted
+++ resolved
@@ -1,14 +1,8 @@
 # Barong API keys creation and usage
 
-<<<<<<< HEAD
-This document explain how to create an API key on barong using the UI or command line tool.
-This API key can be used to access each micro-service in the cluster protected by barong authentication.
-Read below an example how to use the API key.
-=======
 This document explains how to create an API key on barong using the UI or command line tool.
 This API key can be used to access microservices in the cluster protected by barong authentication.
 You can find below an example how to use the API key.
->>>>>>> e3a051e9
 
 ## How to create API key ?
 
@@ -128,9 +122,6 @@
 
 2. Compute X-Auth-Signature header
 
-<<<<<<< HEAD
-X-Auth-Signature is computed using HMAC-SHA256 algorithm. The secret used is the nonce concatenated with the access key.
-=======
 X-Auth-Signature is HMAC-SHA256, calculated using concatenation of X-Auth-Nonce and Access Key.
 
 ```ruby
@@ -140,7 +131,6 @@
 OpenSSL::HMAC.hexdigest("SHA256", secret_key, nonce + access_key)
 # => "bd42b945e095880e28d046846dbecf655fdf09d95a396a24fe6fe1df42f15d13" 
 ```
->>>>>>> e3a051e9
 
 Here is an example of bash script generating a signature and doing an API call using curl.
 The hmac256 command used is provided by the [GnuPG libcrypt](https://gnupg.org/software/libgcrypt/index.html).
