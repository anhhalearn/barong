#
# email and level are required for users
#
# permissions defines user roles and abilities

# If you want to seed users follow example below
# users:
#   - email: <%= ENV.fetch("BARONG_ADMIN_EMAIL", "admin@barong.io") %>
#     password: <%= ENV.fetch("BARONG_ADMIN_PASSWORD", nil) %>
#     role: "admin"
#     state: "active"
#     level: 1

levels:
  - key: email
    value: verified
    description: "User clicked on the confirmation link"
  - key: phone
    value: verified
    description: "User entered a valid code from sms"
  - key: document
    value: verified
    description: "User personal documents have been verified"

restrictions:
  - { category: whitelist, scope: country, value: UA, state: disabled }
  - { category: maintenance, scope: all, value: all, state: disabled }
  - { category: blacklist, scope: ip, value: 164.116.47.255, state: disabled, code: 433 }
  - { category: blacklist, scope: ip_subnet, value: 164.116.47.0/24, state: disabled, code: 434 }
  - { category: blacklist, scope: country, value: USA, state: disabled, code: 435 }
  - { category: blacklist, scope: continent, value: SA, state: disabled, code: 436 }

permissions:
 # SUPER ADMIN has an access to the whole system without any limits
 # so we can just grant him access to /api/v2/*
 - { role: superadmin, verb: all, path: api/v2, action: accept }
 # Rango(ranger) access
 - { role: superadmin, verb: get, path: api/v2/ranger, action: accept }
 # we are watching after you 0_0
 - { role: superadmin, verb: post, path: api/v2/, action: audit }
 - { role: superadmin, verb: put, path: api/v2/, action: audit }
 - { role: superadmin, verb: delete, path: api/v2/, action: audit }

# ADMIN
# admin has nearly full access to barong and peatio api, except managing permissions
 - { role: admin, verb: all, path: api/v2, action: accept }
<<<<<<< HEAD
=======

>>>>>>> e3a051e9
 # ranger access
 - { role: admin, verb: get, path: api/v2/ranger, action: accept }
 # Finex upstream access
 - { role: admin, verb: get, path: api/v2/open_finance, action: accept }
 # admin doesnt have access to manage platform roles and permissions
 - { role: admin, verb: all, path: api/v2/barong/admin/permissions, action: drop }
 # admin doesnt have access to manage roles
 - { role: admin, verb: all, path: api/v2/barong/admin/users/role, action: drop }
 # admin doesnt have access to admin activities
 - { role: admin, verb: all, path: api/v2/barong/admin/activities/admin, action: drop }
 # we are watching after you 0_0
 - { role: admin, verb: post, path: api/v2/, action: audit }
 - { role: admin, verb: put, path: api/v2/, action: audit }
 - { role: admin, verb: delete, path: api/v2/, action: audit }

 # ACCOUNTANT
 # accountant has a read access to Barong admin
 - { role: accountant, verb: get, path: api/v2/barong/admin, action: accept }
 # accountant has a read access to Peatio financial information and creating of adjustments
 - { role: accountant, verb: get, path: api/v2/peatio/admin/members, action: accept }
 - { role: accountant, verb: get, path: api/v2/peatio/admin/beneficiaries, action: accept }
 - { role: accountant, verb: get, path: api/v2/peatio/admin/currencies, action: accept }
 - { role: accountant, verb: get, path: api/v2/peatio/admin/blockchains, action: accept }
 - { role: accountant, verb: get, path: api/v2/peatio/admin/orders, action: accept }
 - { role: accountant, verb: get, path: api/v2/peatio/admin/markets, action: accept }
 - { role: accountant, verb: get, path: api/v2/peatio/admin/engine, action: accept }
 - { role: accountant, verb: get, path: api/v2/peatio/admin/trades, action: accept }
 - { role: accountant, verb: get, path: api/v2/peatio/admin/deposits, action: accept }
 - { role: accountant, verb: get, path: api/v2/peatio/admin/withdraws, action: accept }
 - { role: accountant, verb: get, path: api/v2/peatio/admin/adjustments, action: accept }
 - { role: accountant, verb: post, path: api/v2/peatio/admin/adjustments/new, action: accept }
 - { role: accountant, verb: get, path: api/v2/peatio/admin/assets, action: accept }
 - { role: accountant, verb: get, path: api/v2/peatio/admin/liabilities, action: accept }
 - { role: accountant, verb: get, path: api/v2/peatio/admin/revenues, action: accept }
 - { role: accountant, verb: get, path: api/v2/peatio/admin/expenses, action: accept }
 # accountant doesnt have access to see pending documents
 - { role: accountant, verb: get, path: api/v2/barong/admin/users/documents/pending, action: drop }
 # accountant doesnt have access to manage platform roles and permissions
 - { role: accountant, verb: all, path: api/v2/barong/admin/users/role, action: drop }
 - { role: accountant, verb: all, path: api/v2/barong/admin/permissions, action: drop }
 # accountant doesnt have access to admin activities
 - { role: accountant, verb: all, path: api/v2/barong/admin/activities/admin, action: drop }
 # we are watching after you 0_0
 - { role: accountant, verb: post, path: api/v2/, action: audit }
 - { role: accountant, verb: put, path: api/v2/, action: audit }
 - { role: accountant, verb: delete, path: api/v2/, action: audit }
 # has standard user permissions to ACCOUNT, MARKET, RESOURCE modules
 - { role: accountant, verb: all, path: api/v2/peatio/account, action: accept }
 - { role: accountant, verb: all, path: api/v2/peatio/market, action: accept }
 - { role: accountant, verb: all, path: api/v2/finex/market, action: accept }
 - { role: accountant, verb: all, path: api/v2/barong/resource, action: accept }
 # ranger access
 - { role: accountant, verb: get, path: api/v2/ranger, action: accept }
 # applogic access
 - { role: accountant, verb: all, path: api/v2/applogic, action: accept }
 # get abilities
 - { role: accountant, verb: all, path: api/v2/peatio/admin/abilities, action: accept }
 - { role: accountant, verb: all, path: api/v2/barong/admin/abilities, action: accept }

 # COMPLIANCE
 # has read access to Barong
 - { role: compliance, verb: get, path: api/v2/barong/admin, action: accept }
 # has an access to CRUD of user-related resources
 - { role: compliance, verb: get, path: api/v2/peatio/admin/members, action: accept }
 - { role: compliance, verb: get, path: api/v2/peatio/admin/beneficiaries, action: accept }
 - { role: compliance, verb: get, path: api/v2/peatio/admin/currencies, action: accept }
 - { role: compliance, verb: all, path: api/v2/barong/admin/users, action: accept }
 # has ability to see deposit, withdraw, operations (partial)
 - { role: compliance, verb: get, path: api/v2/peatio/admin/deposits, action: accept }
 - { role: compliance, verb: get, path: api/v2/peatio/admin/withdraws, action: accept }
 - { role: compliance, verb: get, path: api/v2/peatio/admin/assets, action: accept }
 - { role: compliance, verb: get, path: api/v2/peatio/admin/liabilities, action: accept }
 - { role: compliance, verb: get, path: api/v2/peatio/admin/expenses, action: accept }
 - { role: compliance, verb: get, path: api/v2/peatio/admin/markets, action: accept }
 - { role: compliance, verb: get, path: api/v2/peatio/admin/engine, action: accept }
 # has no ability to see the configurations
 - { role: compliance, verb: all, path: api/v2/peatio/admin/adjustments, action: drop }
 - { role: compliance, verb: all, path: api/v2/peatio/admin/revenues, action: drop }
 - { role: compliance, verb: all, path: api/v2/peatio/admin/blockchains, action: drop }
 - { role: compliance, verb: all, path: api/v2/peatio/admin/wallets, action: drop }
 - { role: compliance, verb: all, path: api/v2/peatio/admin/trading_fees, action: drop }
 - { role: compliance, verb: all, path: api/v2/peatio/admin/withdraw_limits, action: drop }
 - { role: compliance, verb: all, path: api/v2/barong/admin/restrictions, action: drop }
 # compliance doesnt have access to change users roles
 - { role: compliance, verb: all, path: api/v2/barong/admin/users/role, action: drop }
 # compliance doesnt have access to admin activities
 - { role: compliance, verb: all, path: api/v2/barong/admin/activities/admin, action: drop }
 # compliance doesnt have access to manage platform roles and permissions
 - { role: compliance, verb: all, path: api/v2/barong/admin/permissions, action: drop }
 # we are watching after you 0_0
 - { role: compliance, verb: post, path: api/v2/, action: audit }
 - { role: compliance, verb: put, path: api/v2/, action: audit }
 - { role: compliance, verb: delete, path: api/v2/, action: audit }
 # has standard user permissions to ACCOUNT, MARKET, RESOURCE modules
 - { role: compliance, verb: all, path: api/v2/peatio/account, action: accept }
 - { role: compliance, verb: all, path: api/v2/peatio/market, action: accept }
 - { role: compliance, verb: all, path: api/v2/finex/market, action: accept }
 - { role: compliance, verb: all, path: api/v2/barong/resource, action: accept }
 # ranger access
 - { role: compliance, verb: get, path: api/v2/ranger, action: accept }
 # applogic access
 - { role: compliance, verb: all, path: api/v2/applogic, action: accept }
 # get abilities
 - { role: compliance, verb: all, path: api/v2/peatio/admin/abilities, action: accept }
 - { role: compliance, verb: all, path: api/v2/barong/admin/abilities, action: accept }

 # TECHNICAL
 # technical has a read access to Barong and Peatio admin
 - { role: technical, verb: get, path: api/v2/barong/admin, action: accept }
 - { role: technical, verb: get, path: api/v2/peatio/admin, action: accept }
 # technical has a configuration access to Peatio admin
 - { role: technical, verb: all, path: api/v2/peatio/admin/blockchains, action: accept }
 - { role: technical, verb: all, path: api/v2/peatio/admin/currencies, action: accept }
 - { role: technical, verb: all, path: api/v2/peatio/admin/markets, action: accept }
 - { role: technical, verb: all, path: api/v2/peatio/admin/wallets, action: accept }
 - { role: technical, verb: all, path: api/v2/peatio/admin/trading_fees, action: accept }
 - { role: technical, verb: all, path: api/v2/peatio/admin/withdraw_limits, action: accept }
 # technical has access to delete orders
 - { role: technical, verb: delete, path: api/v2/finex/admin/bulk/orders_by_id, action: accept }
 - { role: technical, verb: post, path: api/v2/finex/admin/orders/cancel, action: accept }
 # technical has an ability to create and update restrictions
 - { role: technical, verb: all, path: api/v2/barong/admin/restrictions, action: accept }
 # has no ability to see and update Deposit, Withdraw, Adjustments
 - { role: technical, verb: all, path: api/v2/peatio/admin/deposits, action: drop }
 - { role: technical, verb: all, path: api/v2/peatio/admin/withdraws, action: drop }
 - { role: technical, verb: all, path: api/v2/peatio/admin/adjustments, action: drop }
 # Finex upstream access
 - { role: technical, verb: get, path: api/v2/open_finance, action: accept }
 # technical doesnt have access to see pending documents
 - { role: technical, verb: get, path: api/v2/barong/admin/users/documents/pending, action: drop }
 # technical doesnt have access to admin activities
 - { role: technical, verb: all, path: api/v2/barong/admin/activities/admin, action: drop }
 # technical doesnt have access to manage platform roles and permissions
 - { role: technical, verb: all, path: api/v2/barong/admin/permissions, action: drop }
 # we are watching after you 0_0
 - { role: technical, verb: post, path: api/v2/, action: audit }
 - { role: technical, verb: put, path: api/v2/, action: audit }
 - { role: technical, verb: delete, path: api/v2/, action: audit }
 # has standard user permissions to ACCOUNT, MARKET, RESOURCE modules
 - { role: technical, verb: all, path: api/v2/peatio/account, action: accept }
 - { role: technical, verb: all, path: api/v2/peatio/market, action: accept }
 - { role: technical, verb: all, path: api/v2/finex/market, action: accept }
 - { role: technical, verb: all, path: api/v2/barong/resource, action: accept }
 # ranger access
 - { role: technical, verb: get, path: api/v2/ranger, action: accept }
 # applogic access
 - { role: technical, verb: all, path: api/v2/applogic, action: accept }
 # get abilities
 - { role: technical, verb: all, path: api/v2/peatio/admin/abilities, action: accept }
 - { role: technical, verb: all, path: api/v2/barong/admin/abilities, action: accept }

 # SUPPORT
 # has read only access to several statistic and user-related endpoints
 - { role: support, verb: get, path: api/v2/barong/admin, action: accept }
 - { role: support, verb: get, path: api/v2/peatio/admin, action: accept }
 # has no ability to see the configurations
 - { role: support, verb: all, path: api/v2/peatio/admin/adjustments, action: drop }
 - { role: support, verb: all, path: api/v2/peatio/admin/revenues, action: drop }
 - { role: support, verb: all, path: api/v2/peatio/admin/blockchains, action: drop }
 - { role: support, verb: all, path: api/v2/peatio/admin/wallets, action: drop }
 - { role: support, verb: all, path: api/v2/peatio/admin/trading_fees, action: drop }
 - { role: support, verb: all, path: api/v2/peatio/admin/withdraw_limits, action: drop }
 - { role: support, verb: all, path: api/v2/barong/admin/restrictions, action: drop }
 # has ability to disable 2FA
 - { role: support, verb: post, path: api/v2/barong/admin/users/update, action: accept }
 # support doesnt have access to admin activities
 - { role: support, verb: all, path: api/v2/barong/admin/activities/admin, action: drop }
 # support doesnt have access to manage platform roles and permissions
 - { role: support, verb: all, path: api/v2/barong/admin/permissions, action: drop }
 - { role: support, verb: all, path: api/v2/barong/admin/permissions, action: drop }
 # we are watching after you 0_0
 - { role: support, verb: post, path: api/v2/, action: audit }
 - { role: support, verb: put, path: api/v2/, action: audit }
 - { role: support, verb: delete, path: api/v2/, action: audit }
 # has standard user permissions to ACCOUNT, MARKET, RESOURCE modules
 - { role: support, verb: all, path: api/v2/peatio/account, action: accept }
 - { role: support, verb: all, path: api/v2/peatio/market, action: accept }
 - { role: support, verb: all, path: api/v2/finex/market, action: accept }
 - { role: support, verb: all, path: api/v2/barong/resource, action: accept }
 # ranger access
 - { role: support, verb: get, path: api/v2/ranger, action: accept }
 # applogic access
 - { role: support, verb: all, path: api/v2/applogic, action: accept }
 # get abilities
 - { role: support, verb: all, path: api/v2/peatio/admin/abilities, action: accept }
 - { role: support, verb: all, path: api/v2/barong/admin/abilities, action: accept }

# TRADER
 # has standard user permissions to ACCOUNT, MARKET, RESOURCE modules
 - { role: trader, verb: all, path: api/v2/peatio/account, action: accept }
 - { role: trader, verb: all, path: api/v2/peatio/market, action: accept }
 - { role: trader, verb: all, path: api/v2/finex/market, action: accept }
 - { role: trader, verb: all, path: api/v2/barong/resource, action: accept }
 # ranger access
 - { role: trader, verb: get, path: api/v2/ranger, action: accept }
 # Finex upstream access
 - { role: trader, verb: get, path: api/v2/open_finance, action: accept }
 # applogic access
 - { role: trader, verb: all, path: api/v2/applogic, action: accept }

 # BROKER
 # has standard user permissions to ACCOUNT, MARKET, RESOURCE modules
 - { role: broker, verb: all, path: api/v2/peatio/account, action: accept }
 - { role: broker, verb: all, path: api/v2/peatio/market, action: accept }
 - { role: broker, verb: all, path: api/v2/finex/market, action: accept }
 - { role: broker, verb: all, path: api/v2/barong/resource, action: accept }
 # ranger access
 - { role: broker, verb: get, path: api/v2/ranger, action: accept }
 # Finex upstream access
 - { role: broker, verb: get, path: api/v2/open_finance, action: accept }
 #applogic access
 - { role: broker, verb: all, path: api/v2/applogic, action: accept }

 # MEMBER
 - { role: member, verb: all, path: api/v2/peatio/account, action: accept }
 - { role: member, verb: all, path: api/v2/peatio/market, action: accept }
 - { role: member, verb: all, path: api/v2/finex/market, action: accept }
 - { role: member, verb: all, path: api/v2/barong/resource, action: accept }
 # ranger access
 - { role: member, verb: get, path: api/v2/ranger, action: accept }
 # Finex upstream access
 - { role: member, verb: get, path: api/v2/open_finance, action: accept }
 # applogic access
 - { role: member, verb: all, path: api/v2/applogic, action: accept }

 # MAKER
 - { role: maker, verb: all, path: api/v2/peatio/account, action: accept }
 - { role: maker, verb: all, path: api/v2/peatio/market, action: accept }
 - { role: maker, verb: all, path: api/v2/finex/market, action: accept }
 - { role: maker, verb: all, path: api/v2/barong/resource, action: accept }
 # ranger access
 - { role: maker, verb: get, path: api/v2/ranger, action: accept }
 # Finex upstream access
 - { role: maker, verb: get, path: api/v2/open_finance, action: accept }
 # applogic access
 - { role: maker, verb: all, path: api/v2/applogic, action: accept }

 # Service Account  Maker
 # has standard user permissions to ACCOUNT, MARKET, RESOURCE modules
 - { role: sa_maker, verb: all, path: api/v2/peatio/account, action: accept }
 - { role: sa_maker, verb: all, path: api/v2/peatio/market, action: accept }
 - { role: sa_maker, verb: all, path: api/v2/finex/market, action: accept }
 - { role: sa_maker, verb: all, path: api/v2/barong/resource, action: accept }
 # Service Account can not interact with Password, 2FA, KYC, API keys, Beneficiary, Deposit and Withdraw
 - { role: sa_maker, verb: all, path: api/v2/barong/resource/otp, action: drop }
 - { role: sa_maker, verb: all, path: api/v2/barong/resource/phones, action: drop }
 - { role: sa_maker, verb: all, path: api/v2/barong/resource/profiles, action: drop }
 - { role: sa_maker, verb: all, path: api/v2/barong/resource/documents, action: drop }
 - { role: sa_maker, verb: all, path: api/v2/barong/resource/addresses, action: drop }
 - { role: sa_maker, verb: all, path: api/v2/applogic/private/tenants, action: drop }
 - { role: sa_maker, verb: all, path: api/v2/barong/resource/api_keys, action: drop }
 - { role: sa_maker, verb: all, path: api/v2/barong/resource/users/password, action: drop }
 - { role: sa_maker, verb: all, path: api/v2/peatio/account/deposit_address, action: drop }
 - { role: sa_maker, verb: all, path: api/v2/peatio/account/withdraws, action: drop }
 - { role: sa_maker, verb: all, path: api/v2/peatio/account/beneficiaries, action: drop }
 # Finex upstream access
 - { role: sa_maker, verb: get, path: api/v2/open_finance, action: accept }
<<<<<<< HEAD
 # ranger access
 - { role: sa_maker, verb: get, path: api/v2/ranger, action: accept }
 # applogic access
 - { role: sa_maker, verb: all, path: api/v2/applogic, action: accept }
=======
 # ranger access
 - { role: sa_maker, verb: get, path: api/v2/ranger, action: accept }
 # applogic access
 - { role: sa_maker, verb: all, path: api/v2/applogic, action: accept }

 # REPORTER
 - { role: reporter, verb: all, path: api/v2/peatio/account, action: accept }
 - { role: reporter, verb: all, path: api/v2/peatio/market, action: accept }
 - { role: reporter, verb: all, path: api/v2/finex/market, action: accept }
 - { role: reporter, verb: all, path: api/v2/barong/resource, action: accept }
 - { role: reporter, verb: get, path: api/v2/barong/admin/users, action: accept }
 # reporter has a read access to Peatio financial information
 - { role: reporter, verb: get, path: api/v2/peatio/admin/deposits, action: accept }
 - { role: reporter, verb: get, path: api/v2/peatio/admin/withdraws, action: accept }
 - { role: reporter, verb: get, path: api/v2/peatio/admin/revenues, action: accept }
 - { role: reporter, verb: get, path: api/v2/peatio/admin/liabilities, action: accept }
 - { role: reporter, verb: get, path: api/v2/peatio/admin/assets, action: accept }
 - { role: reporter, verb: get, path: api/v2/peatio/admin/expenses, action: accept }
 - { role: reporter, verb: get, path: api/v2/peatio/admin/wallets, action: accept }
 - { role: reporter, verb: get, path: api/v2/peatio/admin/blockchains, action: accept }
 - { role: reporter, verb: get, path: api/v2/peatio/admin/currencies, action: accept }
 # ranger access
 - { role: reporter, verb: get, path: api/v2/ranger, action: accept }
 # Finex upstream access
 - { role: reporter, verb: get, path: api/v2/open_finance, action: accept }
 # applogic access
 - { role: reporter, verb: all, path: api/v2/applogic, action: accept }
 - { role: reporter, verb: get, path: v2/applogic/admin/marketplace/subscriptions/items, action: accept }
>>>>>>> e3a051e9
<|MERGE_RESOLUTION|>--- conflicted
+++ resolved
@@ -44,10 +44,6 @@
 # ADMIN
 # admin has nearly full access to barong and peatio api, except managing permissions
  - { role: admin, verb: all, path: api/v2, action: accept }
-<<<<<<< HEAD
-=======
-
->>>>>>> e3a051e9
  # ranger access
  - { role: admin, verb: get, path: api/v2/ranger, action: accept }
  # Finex upstream access
@@ -305,12 +301,6 @@
  - { role: sa_maker, verb: all, path: api/v2/peatio/account/beneficiaries, action: drop }
  # Finex upstream access
  - { role: sa_maker, verb: get, path: api/v2/open_finance, action: accept }
-<<<<<<< HEAD
- # ranger access
- - { role: sa_maker, verb: get, path: api/v2/ranger, action: accept }
- # applogic access
- - { role: sa_maker, verb: all, path: api/v2/applogic, action: accept }
-=======
  # ranger access
  - { role: sa_maker, verb: get, path: api/v2/ranger, action: accept }
  # applogic access
@@ -338,5 +328,4 @@
  - { role: reporter, verb: get, path: api/v2/open_finance, action: accept }
  # applogic access
  - { role: reporter, verb: all, path: api/v2/applogic, action: accept }
- - { role: reporter, verb: get, path: v2/applogic/admin/marketplace/subscriptions/items, action: accept }
->>>>>>> e3a051e9
+ - { role: reporter, verb: get, path: v2/applogic/admin/marketplace/subscriptions/items, action: accept }