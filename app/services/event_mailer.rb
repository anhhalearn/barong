# frozen_string_literal: true

require 'bunny'
require 'ostruct'

class EventMailer
  Error = Class.new(StandardError)

  class VerificationError < Error; end

  def initialize(events, exchanges, keychain)
    @exchanges = exchanges
    @keychain = keychain
    @events = events

    Kernel.at_exit { unlisten }
  end

  def call
    listen
  end

  private

  def listen
    unlisten

    @bunny_session = Bunny::Session.new(rabbitmq_credentials).tap do |session|
      session.start
      Kernel.at_exit { session.stop }
    end

    @bunny_channel = @bunny_session.channel
    # Delete old queue if some exists
    @bunny_channel.queue_delete('barong.postmaster.event.mailer') if @bunny_session.queue_exists?('barong.postmaster.event.mailer')

    # Define fanout exchanges which will broadcast
    # all the messages they receives to all the queues they know
    retry_exchange = @bunny_channel.fanout('barong.event.mailer.retry.exchange')
    main_exchange = @bunny_channel.fanout('barong.event.mailer.main.exchange')

    queue = @bunny_channel.queue('barong.event.mailer.main', auto_delete: false, durable: true,
      arguments: {
        :'x-dead-letter-exchange' => retry_exchange.name,
      }
    )
    queue.bind(main_exchange)

    retry_queue = @bunny_channel.queue('barong.event.mailer.retry', auto_delete: false, durable: true,
      arguments: {
        :'x-dead-letter-exchange' => main_exchange.name,
        :'x-message-ttl' => 120000   # will trigger retry every 2 minutes
    })
    retry_queue.bind(retry_exchange)

    @events.each do |event|
      exchange_name = @exchanges[event[:exchange].to_sym][:name]
      exchange = @bunny_channel.direct(exchange_name)

      queue.bind(exchange, routing_key: event[:key])
    end

    Rails.logger.info { 'Listening for events.' }
    queue.subscribe(manual_ack: true, block: true, &method(:handle_message))
  end

  def unlisten
    if @bunny_session || @bunny_channel
      Rails.logger.info { 'No longer listening for events.' }
    end

    @bunny_channel&.work_pool&.kill
    @bunny_session&.stop
  ensure
    @bunny_channel = nil
    @bunny_session = nil
  end

  def algorithm_verification_options(signer)
    { algorithms: @keychain[signer][:algorithm] }
  end

  def jwt_public_key(signer)
    OpenSSL::PKey.read(Base64.urlsafe_decode64(@keychain[signer][:value]))
  end

  def rabbitmq_credentials
    if Barong::App.config.event_api_rabbitmq_url.present?
      Barong::App.config.event_api_rabbitmq_url
    else
      {
        host: Barong::App.config.event_api_rabbitmq_host,
        port: Barong::App.config.event_api_rabbitmq_port,
        username: Barong::App.config.event_api_rabbitmq_username,
        password: Barong::App.config.event_api_rabbitmq_password
      }
    end
  end

  def handle_message(delivery_info, _metadata, payload)
    Rails.logger.info { "Start handling a message" }
    Rails.logger.info { "\nPayload: \n #{payload} \n\n Metadata: \n #{_metadata} \n\n Delivery info: \n #{delivery_info} \n" }
    exchange = @exchanges.select { |_, ex| ex[:name] == delivery_info[:exchange] }

    # In case of retry message
    # we should get exchange name from _metadata info
    if exchange.empty?
      exchange_name = _metadata[:headers]['x-death'][1]['exchange']
      exchange = @exchanges.select { |_, ex| ex[:name] == exchange_name }
    end

    exchange_id = exchange.keys.first.to_s
    signer      = exchange[exchange_id.to_sym][:signer]

    result = verify_jwt(payload, signer.to_sym)

    raise VerificationError, "Failed to verify signature from #{signer}." \
      unless result[:verified].include?(signer.to_sym)

    config = @events.select do |event|
      event[:key] == delivery_info[:routing_key] &&
        event[:exchange] == exchange_id
    end.first

    event = result[:payload].fetch(:event)
    obj   = JSON.parse(event.to_json, object_class: OpenStruct)

    user  = User.includes(:profiles).find_by(uid: obj.record.user.uid)
    language = user.language.downcase.to_sym
    Rails.logger.info { "User #{user.email} has '#{language}' email language" }
    template_config = config[:templates].transform_keys(&:downcase)

    unless template_config.keys.include?(language)
      Rails.logger.error { "Language #{language} is not supported. Skipping." }
      return
    end

    if config[:expression].present? && skip_event(event, config[:expression])
      Rails.logger.info { "Event #{obj.name} skipped" }
      return
    end

    params = {
      logo: Barong::App.config.smtp_logo_link,
      subject: template_config[language][:subject],
      template_name: template_config[language][:template_path],
      record: obj.record,
      changes: obj.changes,
      user: user
    }

    Postmaster.process_payload(params).deliver_now

    # Acknowledges a message
    # Acknowledged message is completely removed from the queue
    @bunny_channel.ack(delivery_info.delivery_tag)
  rescue StandardError => e
    Rails.logger.error { e.inspect }

<<<<<<< HEAD
    if e.is_a?(JWT::ExpiredSignature)
=======
    if e.is_a?(JWT::ExpiredSignature) || e.is_a?(JWT::VerificationError) || e.is_a?(VerificationError)
>>>>>>> e3a051e9
      # Acknowledges a message
      @bunny_channel.ack(delivery_info.delivery_tag)
    else
      # Rejects a message
      # A rejected message dropped by RabbitMQ and goes to dead letter exchange queue
      @bunny_channel.reject(delivery_info.delivery_tag)
    end

    unlisten if db_connection_error?(e)
  end

  def verify_jwt(payload, signer)
    options = algorithm_verification_options(signer)
    JWT::Multisig.verify_jwt JSON.parse(payload), { signer => jwt_public_key(signer) },
                             options.compact
  end

  def skip_event(event, expression)
    # valid operators: and / or / not
    operator = expression.keys.first.downcase
    # { field_name: field_value }
    values = expression[operator]

    # return array of boolean [false, true]
    res = values.keys.map do |field_name|
      safe_dig(event, field_name.to_s.split('.')) == values[field_name]
    end

    # all? works as AND operator, any? works as OR operator
    return false if (operator == :and && res.all?) || (operator == :or && res.any?) ||
                    (operator == :not && !res.all?)

    return true if operator == :not && res.all?

    true
  end

  def db_connection_error?(exception)
    exception.is_a?(Mysql2::Error::ConnectionError) || exception.cause.is_a?(Mysql2::Error)
  end

  def safe_dig(hash, keypath, default = nil)
    stringified_hash = JSON.parse(hash.to_json)
    stringified_keypath = keypath.map(&:to_s)

    stringified_keypath.reduce(stringified_hash) do |accessible, key|
      return default unless accessible.is_a? Hash
      return default unless accessible.key? key

      accessible[key]
    end
  end

  class << self
    def call(*args)
      new(*args).call
    end
  end
end<|MERGE_RESOLUTION|>--- conflicted
+++ resolved
@@ -157,11 +157,7 @@
   rescue StandardError => e
     Rails.logger.error { e.inspect }
 
-<<<<<<< HEAD
-    if e.is_a?(JWT::ExpiredSignature)
-=======
     if e.is_a?(JWT::ExpiredSignature) || e.is_a?(JWT::VerificationError) || e.is_a?(VerificationError)
->>>>>>> e3a051e9
       # Acknowledges a message
       @bunny_channel.ack(delivery_info.delivery_tag)
     else
