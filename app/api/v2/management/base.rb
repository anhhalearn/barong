--- conflicted
+++ resolved
@@ -32,18 +32,10 @@
                                 },
                                 mount_path:  '/swagger',
                                 security_definitions: {
-<<<<<<< HEAD
-                                  "BearerToken": {
-                                    description: 'Bearer Token authentication',
-                                    type: 'jwt',
-                                    name: 'Authorization',
-                                    in: 'header'
-=======
                                   'SecurityScope': {
                                     description: 'JWT should have signature keychains',
                                     type: 'basic',
                                     name: 'Authorization'
->>>>>>> e3a051e9
                                   }
                                 },
                                 models: [
@@ -56,10 +48,7 @@
                                   API::V2::Management::Entities::Document,
                                   API::V2::Management::Entities::UserWithProfile,
                                   API::V2::Management::Entities::UserWithKYC,
-<<<<<<< HEAD
-=======
                                   API::V2::Management::Entities::APIKey,
->>>>>>> e3a051e9
                                 ],
                                 api_version: API::V2::Base::API_VERSION,
                                 doc_version: Barong::Application::GIT_TAG,
