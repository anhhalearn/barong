# frozen_string_literal: true

module API
  module V2
    module Resource
      # Responsible for CRUD for labes
      class Labels < Grape::API
        resource :labels do
          desc 'List all labels for current user.',
            failure: [
              { code: 401, message: 'Invalid bearer token' }
            ],
            success: Entities::Label
          params do
            optional :ordering,
                     type: String,
                     values: { value: %w(asc desc) },
                     default: 'asc',
                     desc: 'If set, returned labels sorted in specific order, default to "asc".'
          end
          get do
            labels = current_user.labels.order(created_at: params[:ordering])
            present labels, with: Entities::Label
          end

          desc 'Return a label by key.',
            failure: [
              { code: 400, message: 'Required params are empty' },
              { code: 401, message: 'Invalid bearer token' },
              { code: 404, message: 'Record is not found' }
            ],
            success: Entities::Label
          params do
            requires :key,
                     type: String,
                     allow_blank: false,
                     desc: 'Label key.'
          end
          route_param :key do
            get do
              label = current_user.labels.find_by!(key: params[:key])
              present label, with: Entities::Label
            end
          end
<<<<<<< HEAD
=======

          desc "Create a label with 'public' scope.",
            failure: [
              { code: 400, message: 'Required params are empty' },
              { code: 401, message: 'Invalid bearer token' },
              { code: 422, message: 'Validation errors' }
            ],
            success: Entities::Label
          params do
            requires :key,
                     type: String,
                     allow_blank: false,
                     desc: 'Label key.'
            requires :value,
                     type: String,
                     allow_blank: false,
                     desc: 'Label value.'
          end
          post do
            label =
              current_user.labels.new(
                key: params[:key],
                value: params[:value],
                scope: 'public'
              )
            if label.save
              present label, with: Entities::Label
            else
              code_error!(label.errors.details, 422)
            end
          end

          desc "Update a label with 'public' scope.",
            failure: [
              { code: 400, message: 'Required params are empty' },
              { code: 401, message: 'Invalid bearer token' },
              { code: 404, message: 'Record is not found' },
              { code: 422, message: 'Validation errors' }
            ],
            success: Entities::Label
          params do
            requires :key,
                     type: String,
                     allow_blank: false,
                     desc: 'Label key.'
            requires :value,
                     type: String,
                     allow_blank: false,
                     desc: 'Label value.'
          end
          patch ':key' do
            label = current_user.labels.find_by!(key: params[:key])
            return error!({ errors: ['resource.labels.private'] }, 400) if label.private?

            label.update(value: params[:value])
            present label, with: Entities::Label
          end

          desc "Delete a label  with 'public' scope.",
            success: { code: 204, message: 'Succefully deleted' },
            failure: [
              { code: 400, message: 'Required params are empty' },
              { code: 401, message: 'Invalid bearer token' },
              { code: 404, message: 'Record is not found' }
            ]
          params do
            requires :key,
                     type: String,
                     allow_blank: false,
                     desc: 'Label key.'
          end
          delete ':key' do
            label = current_user.labels.find_by!(key: params[:key])
            return error!({ errors: ['resource.labels.private'] }, 400) if label.private?

            label.destroy
            status 204
          end
>>>>>>> e3a051e9
        end
      end
    end
  end
end<|MERGE_RESOLUTION|>--- conflicted
+++ resolved
@@ -42,8 +42,6 @@
               present label, with: Entities::Label
             end
           end
-<<<<<<< HEAD
-=======
 
           desc "Create a label with 'public' scope.",
             failure: [
@@ -122,7 +120,6 @@
             label.destroy
             status 204
           end
->>>>>>> e3a051e9
         end
       end
     end
