# frozen_string_literal: true

module API::V2
  module Admin
    module Entities
      class Document < API::V2::Entities::Document
<<<<<<< HEAD
        expose :doc_number, documentation: { type: 'String', desc: 'document number: AB123123 type' }
        expose :identificator, documentation: { type: 'String', desc: 'document identificator: 16511032654 type' }
=======
        expose :doc_number,
               documentation: {
                type: 'String',
                desc: 'document number: AB123123 type'
               }
>>>>>>> e3a051e9
      end
    end
  end
end<|MERGE_RESOLUTION|>--- conflicted
+++ resolved
@@ -4,16 +4,11 @@
   module Admin
     module Entities
       class Document < API::V2::Entities::Document
-<<<<<<< HEAD
-        expose :doc_number, documentation: { type: 'String', desc: 'document number: AB123123 type' }
-        expose :identificator, documentation: { type: 'String', desc: 'document identificator: 16511032654 type' }
-=======
         expose :doc_number,
                documentation: {
                 type: 'String',
                 desc: 'document number: AB123123 type'
                }
->>>>>>> e3a051e9
       end
     end
   end
