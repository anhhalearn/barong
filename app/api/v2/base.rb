--- conflicted
+++ resolved
@@ -42,17 +42,6 @@
                                 title: 'Barong',
                                 description: 'RESTful API for barong OAuth server'
                               },
-<<<<<<< HEAD
-                              security_definitions: {
-                                "BearerToken": {
-                                  description: 'Bearer Token authentication',
-                                  type: 'jwt',
-                                  name: 'Authorization',
-                                  in: 'header'
-                                }
-                              },
-=======
->>>>>>> e3a051e9
                               models: [
                                 API::V2::Entities::Level,
                                 API::V2::Entities::Label,
