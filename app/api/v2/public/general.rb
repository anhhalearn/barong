--- conflicted
+++ resolved
@@ -51,25 +51,12 @@
         }.compact
       end
 
-<<<<<<< HEAD
-      resource :health do
-        desc 'Get application liveness status'
-        get "/alive" do
-          status Services::HealthChecker.alive? ? 200 : 503
-        end
-
-        desc 'Get application readiness status'
-        get "/ready" do
-          status Services::HealthChecker.ready? ? 200 : 503
-        end
-=======
       desc 'Get auth0 configuration'
       get '/configs/auth0' do
         {
           auth0_domain: Barong::App.config.auth0_domain,
           auth0_client_id: Barong::App.config.auth0_client_id
         }.compact
->>>>>>> e3a051e9
       end
     end
   end
